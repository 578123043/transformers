--- conflicted
+++ resolved
@@ -415,7 +415,6 @@
 This fine-tuned model is available as a checkpoint under the reference
 `bert-large-uncased-whole-word-masking-finetuned-squad`.
 
-<<<<<<< HEAD
 ### `run_semeval.py`: relationship classification using R-Bert
 
 R-BERT is a relationship classification head for BERT and RoBERTa, described [here](https://arxiv.org/pdf/1905.08284.pdf").
@@ -485,7 +484,7 @@
 ```
 
 This should give an undirected F1 of aroubd 90.8 (excluding other) with the official script.
-=======
+
 ## Named Entity Recognition
 
 Based on the script [`run_ner.py`](https://github.com/huggingface/transformers/blob/master/examples/run_ner.py).
@@ -613,5 +612,4 @@
     --model_name_or_path=bert2bert \
     --do_train \
     --data_path=$DATA_PATH \
-```
->>>>>>> c7058d82
+```